--- conflicted
+++ resolved
@@ -86,32 +86,8 @@
 
     # Format dataframe to be saved.
     master_dict = launches_df.to_dict('records')
-<<<<<<< HEAD
     client = db_config.connect_to_db()
     db = client[db_config.db_name]
-=======
-
-    # Create the DB connection URL
-    db_url = f"mongodb+srv://{db_username}:{db_password}@{db_hostname}" + \
-        "/?retryWrites=true&w=majority"
-
-    # Create a new client and connect to the server
-    client = MongoClient(
-        db_url,
-        server_api=ServerApi('1'),
-        tls=True,
-        tlsAllowInvalidCertificates=True
-    )
-
-    # Print success message if ping is successful.
-    if client.admin.command('ping')['ok'] == 1.0:
-        logger.info("Connected to DB.")
-    else:
-        raise ConnectionError("Could not connect to DB.")
-
-    # Get the database.
-    db = client[db_name]
->>>>>>> 73b0f1c2
 
     # Get all collections in the DB.
     collections = db.list_collection_names()
@@ -128,23 +104,12 @@
         db.drop_collection(collection_search_string)
 
     # Rename the old collection.
-<<<<<<< HEAD
     if db_config.db_collection_name in collections:
         db[db_config.db_collection_name].rename(collection_search_string)
 
     # Save to the DB.
     logger.info("Saving to DB.")
     db[db_config.db_collection_name].insert_many(master_dict)
-=======
-    if db_collection_name in collections:
-        old_collection = db[db_collection_name]
-        old_collection.rename(collection_search_string)
-
-    # Save to the DB.
-    logger.info("Saving to DB.")
-    collection = db.create_collection(db_collection_name)
-    collection.insert_many(master_dict)
->>>>>>> 73b0f1c2
     logger.info("Saved to DB.")
 
     # Close DB session.
