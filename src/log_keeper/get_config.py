"""get_config.py - Get the database configuration from keyring"""

# Get packages.
from pathlib import Path
from dataclasses import dataclass, field
from typing import Optional
import streamlit as st
from pymongo.mongo_client import MongoClient
from pymongo.server_api import ServerApi
import inquirer
import keyring as kr
import logging

# Get packages from the log_keeper package.
from log_keeper.utils import PROJECT_NAME

# Set up logging.
logger = logging.getLogger(__name__)


@dataclass
class Config:
    """Data class to store the configuration values."""
    # Define fields with default values of None
    db_hostname: Optional[str] = field(default=None)
    db_username: Optional[str] = field(default=None)
    db_password: Optional[str] = field(default=None)
    db_name: Optional[str] = field(default=None)
    db_collection_name: Optional[str] = field(default=None)
    log_sheets_dir: Optional[str] = field(default=None)

    def __post_init__(self):
        logging.info("Loading config...")
        self.load_config()
        self.validate()

    def load_config(self):
        try:
            logging.info("Using Streamlit secrets.")
            self.db_hostname = st.secrets["db_hostname"]
            self.db_username = st.secrets["db_username"]
            self.db_password = st.secrets["db_password"]
            self.db_name = st.secrets["db_name"]
            self.db_collection_name = st.secrets["db_collection_name"]
            self.log_sheets_dir = st.secrets["log_sheets_dir"]
        except Exception:  # noqa: F841
            logging.info("Using keyring to fetch config.")
            self.load_from_keyring()

    def load_from_keyring(self):
        try:
            self.db_hostname = kr.get_password(PROJECT_NAME, "db_hostname")
            self.db_username = kr.get_password(PROJECT_NAME, "db_username")
            self.db_password = kr.get_password(PROJECT_NAME, "db_password")
            self.db_name = kr.get_password(PROJECT_NAME, "db_name")
            self.db_collection_name = kr.get_password(PROJECT_NAME,
                                                      "db_collection_name")
            self.log_sheets_dir = kr.get_password(PROJECT_NAME,
                                                  "log_sheets_dir")
        except Exception as e:
            logging.error(f"Failed to load from keyring: {e}")
            # Handle failure to load from keyring here

    def validate(self):
        """Validate the configuration values."""
        # Check if any of the values are None.
        if not all([self.db_hostname, self.db_username, self.db_password,
                    self.db_name, self.db_collection_name,
                    self.log_sheets_dir]):
            logger.warning("Configuration values are missing.")
            return False
        # Check if the log_sheets_dir is a directory.
        if not Path(self.log_sheets_dir).is_dir():
            logger.warning("Invalid log sheets directory: %s",
                           self.log_sheets_dir)
            return False
        logger.info("Config valid.")
        return True

    def connect_to_db(self):
        """Connect to the MongoDB database.

        Returns:
            pymongo.MongoClient: The database."""
<<<<<<< HEAD
        # Get  variables.
=======
        # Get environment variables.
>>>>>>> d69415e6
        db_hostname = self.db_hostname
        db_username = self.db_username
        db_password = self.db_password
        db_name = self.db_name

        # Create the DB connection URL.
        db_url = f"mongodb+srv://{db_username}:{db_password}@{db_hostname}" + \
            "/?retryWrites=true&w=majority"

        # Create a new client and connect to the server.
        client = MongoClient(
            db_url,
            server_api=ServerApi('1'),
            tls=True,
            tlsAllowInvalidCertificates=True
        )

        # Print success message if ping is successful.
        if client.admin.command('ping')['ok'] == 1.0:
            logger.info("Connected to DB.")
        else:
            raise ConnectionError("Could not connect to DB.")

        # Get the database.
        db = client[db_name]
        return db

    def save_credentials(self):
        """Save the credentials to the keyring."""
        logger.info("Saving credentials to keyring.")
        kr.set_password(PROJECT_NAME, "db_hostname", self.db_hostname)
        kr.set_password(PROJECT_NAME, "db_username", self.db_username)
        kr.set_password(PROJECT_NAME, "db_password", self.db_password)
        kr.set_password(PROJECT_NAME, "db_name", self.db_name)
        kr.set_password(PROJECT_NAME, "db_collection_name",
                        self.db_collection_name)
        kr.set_password(PROJECT_NAME, "log_sheets_dir",
                        self.log_sheets_dir)
        logger.info("Credentials saved.")

    def get_credentials_cli(self):
        """Get the encrypted credentials using the CLI."""
        questions = [
            inquirer.Text(
                "db_hostname",
                message="Database hostname e.g. 666vgs.pda4bch.mongodb.net"
            ),
            inquirer.Text(
                "db_username",
                message="Database username e.g. 666vgs"
            ),
            inquirer.Text(
                "db_password",
                message="Database password e.g. vigilants_are_better"
            ),
            inquirer.Text(
                "db_name",
                message="Database name e.g. 666vgs"
            ),
            inquirer.Text(
                "db_collection_name",
                message="Database collection name e.g. log_sheets"
            ),
            inquirer.Text(
                "log_sheets_dir",
                message="Enter the path to the Documents directory " +
                        "e.g. C:\\Users\\YOUR_USERNAME\\OneDrive\\Documents\n",
                validate=lambda _, x: Path(x).is_dir(
                ) or "Path does not exist or is not a directory.",
            )
        ]

        # Display the questions.
        answers = inquirer.prompt(questions)
        return answers

    def update_credentials(self):
        """Update the credentials."""
        # Get the credentials using CLI.
        credentials = self.get_credentials_cli()
        self.db_hostname = credentials["db_hostname"]
        self.db_username = credentials["db_username"]
        self.db_password = credentials["db_password"]
        self.db_name = credentials["db_name"]
        self.db_collection_name = credentials["db_collection_name"]
        self.log_sheets_dir = credentials["log_sheets_dir"]
        self.save_credentials()

    def update_log_sheets_dir(self):
        """Update the log sheets directory."""
        # Get the log sheets directory using CLI.
        logging.info("Updating log sheets directory.")
        questions = [
            inquirer.Text(
                "log_sheets_dir",
                message="Enter the path to the Documents directory " +
                        "e.g. C:\\Users\\YOUR_USERNAME\\OneDrive\\Documents\n",
                validate=lambda _, x: Path(x).is_dir(
                ) or "Path does not exist or is not a directory.",
            )
        ]
        answers = inquirer.prompt(questions)
        self.log_sheets_dir = answers["log_sheets_dir"]
        self.save_credentials()


def update_log_sheets_dir_wrapper():
    """Wrapper function to update the log sheets directory."""
    config = Config()
    config.update_log_sheets_dir()


def update_credentials_wrapper():
    """Wrapper function to update the credentials."""
    config = Config()
    config.update_credentials()


if __name__ == "__main__":
    # Get the config file.
    config = Config()
    print(config)<|MERGE_RESOLUTION|>--- conflicted
+++ resolved
@@ -82,11 +82,7 @@
 
         Returns:
             pymongo.MongoClient: The database."""
-<<<<<<< HEAD
-        # Get  variables.
-=======
-        # Get environment variables.
->>>>>>> d69415e6
+        # Get variables.
         db_hostname = self.db_hostname
         db_username = self.db_username
         db_password = self.db_password
