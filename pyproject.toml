[tool.poetry]
name = "viking-log-keeper"
version = "0.9.0"
<<<<<<< HEAD
description = "661 VGS - Function to collate 2965D log sheets into a master log and database."
=======
description = "661 VGS - Function to collate 2965D log sheets into a master log, database, and dashboard."
>>>>>>> 403f2fb7
authors = ["Michael Jennings <mjennings061@gmail.com>"]
license = "MIT"
readme = "README.md"
classifiers = [
    "Programming Language :: Python :: 3",
    "License :: OSI Approved :: MIT License",
    "Operating System :: OS Independent"
]
packages = [
    { include = "log_keeper", from = "src" }
]

[tool.poetry.dependencies]
inquirer = "^3.2.0"
keyring = "^24.3.0"
logging = "^0.4.9.6"
matplotlib = "^3.8.0"
openpyxl = "^3.1.2"
python = "^3.9"
pandas = "^2.2.0"
pymongo = {extras = ["srv"], version = "^4.6.1"}
streamlit = "^1.32.0"
xlsxwriter = "^3.2.0"

[tool.poetry.urls]
homepage = "https://github.com/mjennings061/viking-log-keeper"
repository = "https://github.com/mjennings061/viking-log-keeper.git"

[tool.poetry.scripts]
update-logs = "log_keeper.main:main"
<<<<<<< HEAD
update-config = "log_keeper.get_config:update_credentials_wrapper"
update-log-sheet-location = "log_keeper.get_config:update_log_sheets_dir_wrapper"
=======
update-config = "log_keeper.get_config:update_config"
update-log-sheet-location = "log_keeper.get_config:update_log_sheet_location"
viking-dashboard = "streamlit run src/dashboard/dashboard.py"
>>>>>>> 403f2fb7

[build-system]
requires = ["poetry-core"]
build-backend = "poetry.core.masonry.api"<|MERGE_RESOLUTION|>--- conflicted
+++ resolved
@@ -1,11 +1,7 @@
 [tool.poetry]
 name = "viking-log-keeper"
 version = "0.9.0"
-<<<<<<< HEAD
-description = "661 VGS - Function to collate 2965D log sheets into a master log and database."
-=======
 description = "661 VGS - Function to collate 2965D log sheets into a master log, database, and dashboard."
->>>>>>> 403f2fb7
 authors = ["Michael Jennings <mjennings061@gmail.com>"]
 license = "MIT"
 readme = "README.md"
@@ -36,14 +32,8 @@
 
 [tool.poetry.scripts]
 update-logs = "log_keeper.main:main"
-<<<<<<< HEAD
 update-config = "log_keeper.get_config:update_credentials_wrapper"
 update-log-sheet-location = "log_keeper.get_config:update_log_sheets_dir_wrapper"
-=======
-update-config = "log_keeper.get_config:update_config"
-update-log-sheet-location = "log_keeper.get_config:update_log_sheet_location"
-viking-dashboard = "streamlit run src/dashboard/dashboard.py"
->>>>>>> 403f2fb7
 
 [build-system]
 requires = ["poetry-core"]
